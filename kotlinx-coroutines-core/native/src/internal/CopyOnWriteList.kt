--- conflicted
+++ resolved
@@ -26,17 +26,13 @@
             endIndex = index
         )
         update[index] = element
-<<<<<<< HEAD
-        arraycopy(array, index, update, index + 1, _size - index + 1)
-        ++_size
-=======
         array.copyInto(
             destination = update,
             destinationOffset = index + 1,
             startIndex = index,
             endIndex = _size + 1
         )
->>>>>>> cd5ac0b8
+        ++_size
         array = update
     }
 
